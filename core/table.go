--- conflicted
+++ resolved
@@ -81,11 +81,7 @@
 		return err
 	}
 
-<<<<<<< HEAD
-	err = validateKeySchemaPrimaryIndex(t, ks)
-=======
 	err = t.validateAttributeDefinition(ks, "")
->>>>>>> dcf04d8c
 	if err != nil {
 		return err
 	}
@@ -103,15 +99,6 @@
 	return nil
 }
 
-<<<<<<< HEAD
-func validateKeySchemaPrimaryIndex(t *Table, ks keySchema) error {
-	if _, ok := t.AttributesDef[ks.HashKey]; !ok {
-		return types.NewError("ValidationException", "Hash Key not specified in Attribute Definitions.", nil)
-	}
-
-	if _, ok := t.AttributesDef[ks.RangeKey]; ks.RangeKey != "" && !ok {
-		return types.NewError("ValidationException", "Range Key not specified in Attribute Definitions.", nil)
-=======
 func (t *Table) validateAttributeDefinition(ks keySchema, message string) error {
 	if _, ok := t.AttributesDef[ks.HashKey]; !ok {
 		return types.NewError("ValidationException", fmt.Sprintf("%sHash Key not specified in Attribute Definitions.", message), nil)
@@ -119,7 +106,6 @@
 
 	if _, ok := t.AttributesDef[ks.RangeKey]; ks.RangeKey != "" && !ok {
 		return types.NewError("ValidationException", fmt.Sprintf("%sRange Key not specified in Attribute Definitions.", message), nil)
->>>>>>> dcf04d8c
 	}
 
 	return nil
@@ -138,11 +124,7 @@
 		return nil, err
 	}
 
-<<<<<<< HEAD
-	err = validateKeySchemaGSI(t, ks)
-=======
 	err = t.validateAttributeDefinition(ks, "Global Secondary Index ")
->>>>>>> dcf04d8c
 	if err != nil {
 		return nil, err
 	}
@@ -151,18 +133,6 @@
 	i.projection = gsiInput.Projection
 
 	return i, nil
-}
-
-func validateKeySchemaGSI(t *Table, ks keySchema) error {
-	if _, ok := t.AttributesDef[ks.HashKey]; !ok {
-		return types.NewError("ValidationException", "Global Secondary Index hash key not specified in Attribute Definitions.", nil)
-	}
-
-	if _, ok := t.AttributesDef[ks.RangeKey]; ks.RangeKey != "" && !ok {
-		return types.NewError("ValidationException", "Global Secondary Index range key not specified in Attribute Definitions.", nil)
-	}
-
-	return nil
 }
 
 // ApplyIndexChange applies the index change
